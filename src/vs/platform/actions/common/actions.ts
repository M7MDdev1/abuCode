/*---------------------------------------------------------------------------------------------
 *  Copyright (c) Microsoft Corporation. All rights reserved.
 *  Licensed under the MIT License. See License.txt in the project root for license information.
 *--------------------------------------------------------------------------------------------*/

import { Action, IAction, Separator, SubmenuAction } from 'vs/base/common/actions';
import { SyncDescriptor0, createSyncDescriptor } from 'vs/platform/instantiation/common/descriptors';
import { IConstructorSignature2, createDecorator, BrandedService, ServicesAccessor } from 'vs/platform/instantiation/common/instantiation';
import { IKeybindings, KeybindingsRegistry, IKeybindingRule } from 'vs/platform/keybinding/common/keybindingsRegistry';
import { ContextKeyExpr, IContextKeyService, ContextKeyExpression } from 'vs/platform/contextkey/common/contextkey';
import { ICommandService, CommandsRegistry, ICommandHandlerDescription } from 'vs/platform/commands/common/commands';
import { IDisposable, DisposableStore, toDisposable } from 'vs/base/common/lifecycle';
import { Event, Emitter } from 'vs/base/common/event';
import { URI } from 'vs/base/common/uri';
import { ThemeIcon } from 'vs/platform/theme/common/themeService';
import { UriDto } from 'vs/base/common/types';
import { Iterable } from 'vs/base/common/iterator';
import { LinkedList } from 'vs/base/common/linkedList';
import { CSSIcon } from 'vs/base/common/codicons';

export interface ILocalizedString {
	/**
	 * The localized value of the string.
	 */
	value: string;
	/**
	 * The original (non localized value of the string)
	 */
	original: string;
}

export interface ICommandActionTitle extends ILocalizedString {
	/**
	 * The title with a mnemonic designation. && precedes the mnemonic.
	 */
	mnemonicTitle?: string;
}

export type Icon = { dark?: URI; light?: URI; } | ThemeIcon;

export interface ICommandAction {
	id: string;
	title: string | ICommandActionTitle;
	category?: string | ILocalizedString;
	tooltip?: string;
	icon?: Icon;
	precondition?: ContextKeyExpression;
	toggled?: ContextKeyExpression | { condition: ContextKeyExpression, icon?: Icon, tooltip?: string };
}

export type ISerializableCommandAction = UriDto<ICommandAction>;

export interface IMenuItem {
	command: ICommandAction;
	alt?: ICommandAction;
	when?: ContextKeyExpression;
	group?: 'navigation' | string;
	order?: number;
}

export interface ISubmenuItem {
	title: string | ICommandActionTitle;
	submenu: MenuId;
	icon?: Icon;
	when?: ContextKeyExpression;
	group?: 'navigation' | string;
	order?: number;
}

export function isIMenuItem(item: IMenuItem | ISubmenuItem): item is IMenuItem {
	return (item as IMenuItem).command !== undefined;
}

export function isISubmenuItem(item: IMenuItem | ISubmenuItem): item is ISubmenuItem {
	return (item as ISubmenuItem).submenu !== undefined;
}

export class MenuId {

	private static _idPool = 0;

	static readonly CommandPalette = new MenuId('CommandPalette');
	static readonly DebugBreakpointsContext = new MenuId('DebugBreakpointsContext');
	static readonly DebugCallStackContext = new MenuId('DebugCallStackContext');
	static readonly DebugConsoleContext = new MenuId('DebugConsoleContext');
	static readonly DebugVariablesContext = new MenuId('DebugVariablesContext');
	static readonly DebugWatchContext = new MenuId('DebugWatchContext');
	static readonly DebugToolBar = new MenuId('DebugToolBar');
	static readonly EditorContext = new MenuId('EditorContext');
	static readonly EditorContextPeek = new MenuId('EditorContextPeek');
	static readonly EditorTitle = new MenuId('EditorTitle');
	static readonly EditorTitleContext = new MenuId('EditorTitleContext');
	static readonly EmptyEditorGroupContext = new MenuId('EmptyEditorGroupContext');
	static readonly ExplorerContext = new MenuId('ExplorerContext');
	static readonly ExtensionContext = new MenuId('ExtensionContext');
	static readonly GlobalActivity = new MenuId('GlobalActivity');
	static readonly MenubarAppearanceMenu = new MenuId('MenubarAppearanceMenu');
	static readonly MenubarDebugMenu = new MenuId('MenubarDebugMenu');
	static readonly MenubarEditMenu = new MenuId('MenubarEditMenu');
	static readonly MenubarFileMenu = new MenuId('MenubarFileMenu');
	static readonly MenubarGoMenu = new MenuId('MenubarGoMenu');
	static readonly MenubarHelpMenu = new MenuId('MenubarHelpMenu');
	static readonly MenubarLayoutMenu = new MenuId('MenubarLayoutMenu');
	static readonly MenubarNewBreakpointMenu = new MenuId('MenubarNewBreakpointMenu');
	static readonly MenubarPreferencesMenu = new MenuId('MenubarPreferencesMenu');
	static readonly MenubarRecentMenu = new MenuId('MenubarRecentMenu');
	static readonly MenubarSelectionMenu = new MenuId('MenubarSelectionMenu');
	static readonly MenubarSwitchEditorMenu = new MenuId('MenubarSwitchEditorMenu');
	static readonly MenubarSwitchGroupMenu = new MenuId('MenubarSwitchGroupMenu');
	static readonly MenubarTerminalMenu = new MenuId('MenubarTerminalMenu');
	static readonly MenubarViewMenu = new MenuId('MenubarViewMenu');
	static readonly MenubarHomeMenu = new MenuId('MenubarHomeMenu');
	static readonly OpenEditorsContext = new MenuId('OpenEditorsContext');
	static readonly ProblemsPanelContext = new MenuId('ProblemsPanelContext');
	static readonly SCMChangeContext = new MenuId('SCMChangeContext');
	static readonly SCMResourceContext = new MenuId('SCMResourceContext');
	static readonly SCMResourceFolderContext = new MenuId('SCMResourceFolderContext');
	static readonly SCMResourceGroupContext = new MenuId('SCMResourceGroupContext');
	static readonly SCMSourceControl = new MenuId('SCMSourceControl');
	static readonly SCMTitle = new MenuId('SCMTitle');
	static readonly SearchContext = new MenuId('SearchContext');
	static readonly StatusBarWindowIndicatorMenu = new MenuId('StatusBarWindowIndicatorMenu');
	static readonly TouchBarContext = new MenuId('TouchBarContext');
	static readonly TitleBarContext = new MenuId('TitleBarContext');
	static readonly TunnelContext = new MenuId('TunnelContext');
	static readonly TunnelInline = new MenuId('TunnelInline');
	static readonly TunnelTitle = new MenuId('TunnelTitle');
	static readonly ViewItemContext = new MenuId('ViewItemContext');
	static readonly ViewContainerTitle = new MenuId('ViewContainerTitle');
	static readonly ViewContainerTitleContext = new MenuId('ViewContainerTitleContext');
	static readonly ViewTitle = new MenuId('ViewTitle');
	static readonly ViewTitleContext = new MenuId('ViewTitleContext');
	static readonly CommentThreadTitle = new MenuId('CommentThreadTitle');
	static readonly CommentThreadActions = new MenuId('CommentThreadActions');
	static readonly CommentTitle = new MenuId('CommentTitle');
	static readonly CommentActions = new MenuId('CommentActions');
	static readonly NotebookCellTitle = new MenuId('NotebookCellTitle');
	static readonly NotebookCellInsert = new MenuId('NotebookCellInsert');
	static readonly NotebookCellBetween = new MenuId('NotebookCellBetween');
	static readonly NotebookCellListTop = new MenuId('NotebookCellTop');
	static readonly NotebookDiffCellInputTitle = new MenuId('NotebookDiffCellInputTitle');
	static readonly NotebookDiffCellMetadataTitle = new MenuId('NotebookDiffCellMetadataTitle');
	static readonly NotebookDiffCellOutputsTitle = new MenuId('NotebookDiffCellOutputsTitle');
	static readonly BulkEditTitle = new MenuId('BulkEditTitle');
	static readonly BulkEditContext = new MenuId('BulkEditContext');
	static readonly TimelineItemContext = new MenuId('TimelineItemContext');
	static readonly TimelineTitle = new MenuId('TimelineTitle');
	static readonly TimelineTitleContext = new MenuId('TimelineTitleContext');
	static readonly AccountsContext = new MenuId('AccountsContext');
	static readonly PanelTitle = new MenuId('PanelTitle');
<<<<<<< HEAD
	static readonly PanelTitleContext = new MenuId('PanelTitleContext');
	static readonly InlineHintContext = new MenuId('InlineHintContext');
=======
>>>>>>> 71084686

	readonly id: number;
	readonly _debugName: string;

	constructor(debugName: string) {
		this.id = MenuId._idPool++;
		this._debugName = debugName;
	}
}

export interface IMenuActionOptions {
	arg?: any;
	shouldForwardArgs?: boolean;
}

export interface IMenu extends IDisposable {
	readonly onDidChange: Event<IMenu>;
	getActions(options?: IMenuActionOptions): [string, Array<MenuItemAction | SubmenuItemAction>][];
}

export const IMenuService = createDecorator<IMenuService>('menuService');

export interface IMenuService {

	readonly _serviceBrand: undefined;

	createMenu(id: MenuId, scopedKeybindingService: IContextKeyService): IMenu;
}

export type ICommandsMap = Map<string, ICommandAction>;

export interface IMenuRegistryChangeEvent {
	has(id: MenuId): boolean;
}

export interface IMenuRegistry {
	readonly onDidChangeMenu: Event<IMenuRegistryChangeEvent>;
	addCommands(newCommands: Iterable<ICommandAction>): IDisposable;
	addCommand(userCommand: ICommandAction): IDisposable;
	getCommand(id: string): ICommandAction | undefined;
	getCommands(): ICommandsMap;
	appendMenuItems(items: Iterable<{ id: MenuId, item: IMenuItem | ISubmenuItem }>): IDisposable;
	appendMenuItem(menu: MenuId, item: IMenuItem | ISubmenuItem): IDisposable;
	getMenuItems(loc: MenuId): Array<IMenuItem | ISubmenuItem>;
}

export const MenuRegistry: IMenuRegistry = new class implements IMenuRegistry {

	private readonly _commands = new Map<string, ICommandAction>();
	private readonly _menuItems = new Map<MenuId, LinkedList<IMenuItem | ISubmenuItem>>();
	private readonly _onDidChangeMenu = new Emitter<IMenuRegistryChangeEvent>();

	readonly onDidChangeMenu: Event<IMenuRegistryChangeEvent> = this._onDidChangeMenu.event;

	addCommand(command: ICommandAction): IDisposable {
		return this.addCommands(Iterable.single(command));
	}

	private readonly _commandPaletteChangeEvent: IMenuRegistryChangeEvent = {
		has: id => id === MenuId.CommandPalette
	};

	addCommands(commands: Iterable<ICommandAction>): IDisposable {
		for (const command of commands) {
			this._commands.set(command.id, command);
		}
		this._onDidChangeMenu.fire(this._commandPaletteChangeEvent);
		return toDisposable(() => {
			let didChange = false;
			for (const command of commands) {
				didChange = this._commands.delete(command.id) || didChange;
			}
			if (didChange) {
				this._onDidChangeMenu.fire(this._commandPaletteChangeEvent);
			}
		});
	}

	getCommand(id: string): ICommandAction | undefined {
		return this._commands.get(id);
	}

	getCommands(): ICommandsMap {
		const map = new Map<string, ICommandAction>();
		this._commands.forEach((value, key) => map.set(key, value));
		return map;
	}

	appendMenuItem(id: MenuId, item: IMenuItem | ISubmenuItem): IDisposable {
		return this.appendMenuItems(Iterable.single({ id, item }));
	}

	appendMenuItems(items: Iterable<{ id: MenuId, item: IMenuItem | ISubmenuItem }>): IDisposable {

		const changedIds = new Set<MenuId>();
		const toRemove = new LinkedList<Function>();

		for (const { id, item } of items) {
			let list = this._menuItems.get(id);
			if (!list) {
				list = new LinkedList();
				this._menuItems.set(id, list);
			}
			toRemove.push(list.push(item));
			changedIds.add(id);
		}

		this._onDidChangeMenu.fire(changedIds);

		return toDisposable(() => {
			if (toRemove.size > 0) {
				for (let fn of toRemove) {
					fn();
				}
				this._onDidChangeMenu.fire(changedIds);
				toRemove.clear();
			}
		});
	}

	getMenuItems(id: MenuId): Array<IMenuItem | ISubmenuItem> {
		let result: Array<IMenuItem | ISubmenuItem>;
		if (this._menuItems.has(id)) {
			result = [...this._menuItems.get(id)!];
		} else {
			result = [];
		}
		if (id === MenuId.CommandPalette) {
			// CommandPalette is special because it shows
			// all commands by default
			this._appendImplicitItems(result);
		}
		return result;
	}

	private _appendImplicitItems(result: Array<IMenuItem | ISubmenuItem>) {
		const set = new Set<string>();

		for (const item of result) {
			if (isIMenuItem(item)) {
				set.add(item.command.id);
				if (item.alt) {
					set.add(item.alt.id);
				}
			}
		}
		this._commands.forEach((command, id) => {
			if (!set.has(id)) {
				result.push({ command });
			}
		});
	}
};

export class ExecuteCommandAction extends Action {

	constructor(
		id: string,
		label: string,
		@ICommandService private readonly _commandService: ICommandService) {

		super(id, label);
	}

	run(...args: any[]): Promise<any> {
		return this._commandService.executeCommand(this.id, ...args);
	}
}

export class SubmenuItemAction extends SubmenuAction {

	readonly item: ISubmenuItem;

	constructor(
		item: ISubmenuItem,
		menuService: IMenuService,
		contextKeyService: IContextKeyService,
		options?: IMenuActionOptions
	) {
		const result: IAction[] = [];
		const menu = menuService.createMenu(item.submenu, contextKeyService);
		const groups = menu.getActions(options);
		menu.dispose();

		for (let group of groups) {
			const [, actions] = group;

			if (actions.length > 0) {
				result.push(...actions);
				result.push(new Separator());
			}
		}

		if (result.length) {
			result.pop(); // remove last separator
		}

		super(`submenuitem.${item.submenu.id}`, typeof item.title === 'string' ? item.title : item.title.value, result, 'submenu');
		this.item = item;
	}
}

// implements IAction, does NOT extend Action, so that no one
// subscribes to events of Action or modified properties
export class MenuItemAction implements IAction {

	readonly item: ICommandAction;
	readonly alt: MenuItemAction | undefined;

	private readonly _options: IMenuActionOptions | undefined;

	readonly id: string;
	readonly label: string;
	readonly tooltip: string;
	readonly class: string | undefined;
	readonly enabled: boolean;
	readonly checked: boolean;

	constructor(
		item: ICommandAction,
		alt: ICommandAction | undefined,
		options: IMenuActionOptions | undefined,
		@IContextKeyService contextKeyService: IContextKeyService,
		@ICommandService private _commandService: ICommandService
	) {
		this.id = item.id;
		this.label = typeof item.title === 'string' ? item.title : item.title.value;
		this.tooltip = item.tooltip ?? '';
		this.enabled = !item.precondition || contextKeyService.contextMatchesRules(item.precondition);
		this.checked = false;

		if (item.toggled) {
			const toggled = ((item.toggled as { condition: ContextKeyExpression }).condition ? item.toggled : { condition: item.toggled }) as {
				condition: ContextKeyExpression, icon?: Icon, tooltip?: string | ILocalizedString
			};
			this.checked = contextKeyService.contextMatchesRules(toggled.condition);
			if (this.checked && toggled.tooltip) {
				this.tooltip = typeof toggled.tooltip === 'string' ? toggled.tooltip : toggled.tooltip.value;
			}
		}

		this.item = item;
		this.alt = alt ? new MenuItemAction(alt, undefined, options, contextKeyService, _commandService) : undefined;
		this._options = options;
		if (ThemeIcon.isThemeIcon(item.icon)) {
			this.class = CSSIcon.asClassName(item.icon);
		}
	}

	dispose(): void {
		// there is NOTHING to dispose and the MenuItemAction should
		// never have anything to dispose as it is a convenience type
		// to bridge into the rendering world.
	}

	run(...args: any[]): Promise<any> {
		let runArgs: any[] = [];

		if (this._options?.arg) {
			runArgs = [...runArgs, this._options.arg];
		}

		if (this._options?.shouldForwardArgs) {
			runArgs = [...runArgs, ...args];
		}

		return this._commandService.executeCommand(this.id, ...runArgs);
	}
}

export class SyncActionDescriptor {

	private readonly _descriptor: SyncDescriptor0<Action>;

	private readonly _id: string;
	private readonly _label?: string;
	private readonly _keybindings: IKeybindings | undefined;
	private readonly _keybindingContext: ContextKeyExpression | undefined;
	private readonly _keybindingWeight: number | undefined;

	public static create<Services extends BrandedService[]>(ctor: { new(id: string, label: string, ...services: Services): Action },
		id: string, label: string | undefined, keybindings?: IKeybindings, keybindingContext?: ContextKeyExpression, keybindingWeight?: number
	): SyncActionDescriptor {
		return new SyncActionDescriptor(ctor as IConstructorSignature2<string, string | undefined, Action>, id, label, keybindings, keybindingContext, keybindingWeight);
	}

	public static from<Services extends BrandedService[]>(
		ctor: {
			new(id: string, label: string, ...services: Services): Action;
			readonly ID: string;
			readonly LABEL: string;
		},
		keybindings?: IKeybindings, keybindingContext?: ContextKeyExpression, keybindingWeight?: number
	): SyncActionDescriptor {
		return SyncActionDescriptor.create(ctor, ctor.ID, ctor.LABEL, keybindings, keybindingContext, keybindingWeight);
	}

	private constructor(ctor: IConstructorSignature2<string, string | undefined, Action>,
		id: string, label: string | undefined, keybindings?: IKeybindings, keybindingContext?: ContextKeyExpression, keybindingWeight?: number
	) {
		this._id = id;
		this._label = label;
		this._keybindings = keybindings;
		this._keybindingContext = keybindingContext;
		this._keybindingWeight = keybindingWeight;
		this._descriptor = createSyncDescriptor(ctor, this._id, this._label);
	}

	public get syncDescriptor(): SyncDescriptor0<Action> {
		return this._descriptor;
	}

	public get id(): string {
		return this._id;
	}

	public get label(): string | undefined {
		return this._label;
	}

	public get keybindings(): IKeybindings | undefined {
		return this._keybindings;
	}

	public get keybindingContext(): ContextKeyExpression | undefined {
		return this._keybindingContext;
	}

	public get keybindingWeight(): number | undefined {
		return this._keybindingWeight;
	}
}

//#region --- IAction2

type OneOrN<T> = T | T[];

export interface IAction2Options extends ICommandAction {

	/**
	 * Shorthand to add this command to the command palette
	 */
	f1?: boolean;

	/**
	 * One or many menu items.
	 */
	menu?: OneOrN<{ id: MenuId } & Omit<IMenuItem, 'command'>>;

	/**
	 * One keybinding.
	 */
	keybinding?: OneOrN<Omit<IKeybindingRule, 'id'>>;

	/**
	 * Metadata about this command, used for API commands or when
	 * showing keybindings that have no other UX.
	 */
	description?: ICommandHandlerDescription;
}

export abstract class Action2 {
	constructor(readonly desc: Readonly<IAction2Options>) { }
	abstract run(accessor: ServicesAccessor, ...args: any[]): any;
}

export function registerAction2(ctor: { new(): Action2 }): IDisposable {
	const disposables = new DisposableStore();
	const action = new ctor();

	const { f1, menu, keybinding, description, ...command } = action.desc;

	// command
	disposables.add(CommandsRegistry.registerCommand({
		id: command.id,
		handler: (accessor, ...args) => action.run(accessor, ...args),
		description: description,
	}));

	// menu
	if (Array.isArray(menu)) {
		disposables.add(MenuRegistry.appendMenuItems(menu.map(item => ({ id: item.id, item: { command, ...item } }))));

	} else if (menu) {
		disposables.add(MenuRegistry.appendMenuItem(menu.id, { command, ...menu }));
	}
	if (f1) {
		disposables.add(MenuRegistry.appendMenuItem(MenuId.CommandPalette, { command, when: command.precondition }));
		disposables.add(MenuRegistry.addCommand(command));
	}

	// keybinding
	if (Array.isArray(keybinding)) {
		for (let item of keybinding) {
			KeybindingsRegistry.registerKeybindingRule({
				...item,
				id: command.id,
				when: command.precondition ? ContextKeyExpr.and(command.precondition, item.when) : item.when
			});
		}
	} else if (keybinding) {
		KeybindingsRegistry.registerKeybindingRule({
			...keybinding,
			id: command.id,
			when: command.precondition ? ContextKeyExpr.and(command.precondition, keybinding.when) : keybinding.when
		});
	}

	return disposables;
}
//#endregion<|MERGE_RESOLUTION|>--- conflicted
+++ resolved
@@ -148,11 +148,8 @@
 	static readonly TimelineTitleContext = new MenuId('TimelineTitleContext');
 	static readonly AccountsContext = new MenuId('AccountsContext');
 	static readonly PanelTitle = new MenuId('PanelTitle');
-<<<<<<< HEAD
 	static readonly PanelTitleContext = new MenuId('PanelTitleContext');
 	static readonly InlineHintContext = new MenuId('InlineHintContext');
-=======
->>>>>>> 71084686
 
 	readonly id: number;
 	readonly _debugName: string;
