/*---------------------------------------------------------------------------------------------
 *  Copyright (c) Microsoft Corporation. All rights reserved.
 *  Licensed under the MIT License. See License.txt in the project root for license information.
 *--------------------------------------------------------------------------------------------*/

// This is the place for API experiments and proposal.

declare module 'vscode' {

	// export enum FileErrorCodes {
	// 	/**
	// 	 * Not owner.
	// 	 */
	// 	EPERM = 1,
	// 	/**
	// 	 * No such file or directory.
	// 	 */
	// 	ENOENT = 2,
	// 	/**
	// 	 * I/O error.
	// 	 */
	// 	EIO = 5,
	// 	/**
	// 	 * Permission denied.
	// 	 */
	// 	EACCES = 13,
	// 	/**
	// 	 * File exists.
	// 	 */
	// 	EEXIST = 17,
	// 	/**
	// 	 * Not a directory.
	// 	 */
	// 	ENOTDIR = 20,
	// 	/**
	// 	 * Is a directory.
	// 	 */
	// 	EISDIR = 21,
	// 	/**
	// 	 *  File too large.
	// 	 */
	// 	EFBIG = 27,
	// 	/**
	// 	 * No space left on device.
	// 	 */
	// 	ENOSPC = 28,
	// 	/**
	// 	 * Directory is not empty.
	// 	 */
	// 	ENOTEMPTY = 66,
	// 	/**
	// 	 * Invalid file handle.
	// 	 */
	// 	ESTALE = 70,
	// 	/**
	// 	 * Illegal NFS file handle.
	// 	 */
	// 	EBADHANDLE = 10001,
	// }

	export enum FileChangeType {
		Updated = 0,
		Added = 1,
		Deleted = 2
	}

	export interface FileChange {
		type: FileChangeType;
		resource: Uri;
	}

	export enum FileType {
		File = 0,
		Dir = 1,
		Symlink = 2
	}

	export interface FileStat {
		id: number | string;
		mtime: number;
		// atime: number;
		size: number;
		type: FileType;
	}

	export interface TextSearchQuery {
		pattern: string;
		isRegex?: boolean;
		isCaseSensitive?: boolean;
		isWordMatch?: boolean;
	}

	export interface TextSearchOptions {
		includes: GlobPattern[];
		excludes: GlobPattern[];
	}

	export interface TextSearchResult {
		uri: Uri;
		range: Range;
		preview: { leading: string, matching: string, trailing: string };
	}

	// todo@joh discover files etc
	// todo@joh CancellationToken everywhere
	// todo@joh add open/close calls?
	export interface FileSystemProvider {

		readonly onDidChange?: Event<FileChange[]>;

		// todo@joh - remove this
		readonly root?: Uri;

		// more...
		//
		utimes(resource: Uri, mtime: number, atime: number): Thenable<FileStat>;

		stat(resource: Uri): Thenable<FileStat>;

		read(resource: Uri, offset: number, length: number, progress: Progress<Uint8Array>): Thenable<number>;

		// todo@joh - have an option to create iff not exist
		// todo@remote
		// offset - byte offset to start
		// count - number of bytes to write
		// Thenable<number> - number of bytes actually written
		write(resource: Uri, content: Uint8Array): Thenable<void>;

		// todo@remote
		// Thenable<FileStat>
		move(resource: Uri, target: Uri): Thenable<FileStat>;

		// todo@remote
		// helps with performance bigly
		// copy?(from: Uri, to: Uri): Thenable<void>;

		// todo@remote
		// Thenable<FileStat>
		mkdir(resource: Uri): Thenable<FileStat>;

		readdir(resource: Uri): Thenable<[Uri, FileStat][]>;

		// todo@remote
		// ? merge both
		// ? recursive del
		rmdir(resource: Uri): Thenable<void>;
		unlink(resource: Uri): Thenable<void>;

		// todo@remote
		// create(resource: Uri): Thenable<FileStat>;

		// find files by names
		// todo@joh, move into its own provider
		findFiles?(query: string, progress: Progress<Uri>, token: CancellationToken): Thenable<void>;
		provideTextSearchResults?(query: TextSearchQuery, options: TextSearchOptions, progress: Progress<TextSearchResult>, token: CancellationToken): Thenable<void>;
	}

	export namespace workspace {
		export function registerFileSystemProvider(scheme: string, provider: FileSystemProvider): Disposable;

		/**
		 * Updates the [workspace folders](#workspace.workspaceFolders) of the currently opened workspace. This method allows to add, remove
		 * and change workspace folders a the same time. Use the [onDidChangeWorkspaceFolders()](#onDidChangeWorkspaceFolders)
		 * event to get notified when the workspace folders have been updated.
		 *
		 * **Example:** adding a new workspace folder at the end of workspace folders
		 * ```typescript
		 * workspace.updateWorkspaceFolders(workspace.workspaceFolders ? workspace.workspaceFolders.length : 0, null, { uri: ...});
		 * ```
		 *
		 * **Example:** removing the first workspace folder
		 * ```typescript
		 * workspace.updateWorkspaceFolders(0, 1);
		 * ```
		 *
		 * **Example:** replacing an existing workspace folder with a new one
		 * ```typescript
		 * workspace.updateWorkspaceFolders(0, 1, { uri: ...});
		 * ```
		 *
		 * It is valid to remove an existing workspace folder and add it again with a different name
		 * to rename that folder.
		 *
		 * **Note:** if the first workspace folder is added, removed or changed, all extensions will be restarted
		 * so that the (deprecated) `rootPath` property is updated to point to the first workspace
		 * folder.
		 *
		 * **Note:** it is not valid to call [updateWorkspaceFolders()](#updateWorkspaceFolders) multiple times
		 * without waiting for the [onDidChangeWorkspaceFolders()](#onDidChangeWorkspaceFolders) to fire.
		 *
		 * @param start the zero-based location in the list of currently opened [workspace folders](#WorkspaceFolder)
		 * from which to start deleting workspace folders.
		 * @param deleteCount the optional number of workspace folders to remove.
		 * @param workspaceFoldersToAdd the optional variable set of workspace folders to add in place of the deleted ones.
		 * Each workspace is identified with a mandatory URI and an optional name.
		 * @return true if the operation was successfully started and false otherwise if arguments were used that would result
		 * in invalid workspace folder state (e.g. 2 folders with the same URI).
		 */
		export function updateWorkspaceFolders(start: number, deleteCount: number, ...workspaceFoldersToAdd: { uri: Uri, name?: string }[]): boolean;
	}

	export namespace window {

		export function sampleFunction(): Thenable<any>;
	}

	/**
	 * The contiguous set of modified lines in a diff.
	 */
	export interface LineChange {
		readonly originalStartLineNumber: number;
		readonly originalEndLineNumber: number;
		readonly modifiedStartLineNumber: number;
		readonly modifiedEndLineNumber: number;
	}

	export namespace commands {

		/**
		 * Registers a diff information command that can be invoked via a keyboard shortcut,
		 * a menu item, an action, or directly.
		 *
		 * Diff information commands are different from ordinary [commands](#commands.registerCommand) as
		 * they only execute when there is an active diff editor when the command is called, and the diff
		 * information has been computed. Also, the command handler of an editor command has access to
		 * the diff information.
		 *
		 * @param command A unique identifier for the command.
		 * @param callback A command handler function with access to the [diff information](#LineChange).
		 * @param thisArg The `this` context used when invoking the handler function.
		 * @return Disposable which unregisters this command on disposal.
		 */
		export function registerDiffInformationCommand(command: string, callback: (diff: LineChange[], ...args: any[]) => any, thisArg?: any): Disposable;
	}

	//#region decorations

	//todo@joh -> make class
	export interface DecorationData {
		priority?: number;
		title?: string;
		bubble?: boolean;
		abbreviation?: string;
		color?: ThemeColor;
		source?: string;
	}

	export interface SourceControlResourceDecorations {
		source?: string;
		letter?: string;
		color?: ThemeColor;
	}

	export interface DecorationProvider {
		onDidChangeDecorations: Event<undefined | Uri | Uri[]>;
		provideDecoration(uri: Uri, token: CancellationToken): ProviderResult<DecorationData>;
	}

	export namespace window {
		export function registerDecorationProvider(provider: DecorationProvider): Disposable;
	}

	//#endregion

	export namespace debug {

		/**
		 * List of breakpoints.
		 *
		 * @readonly
		 */
		export let breakpoints: Breakpoint[];

		/**
		 * An event that is emitted when a breakpoint is added, removed, or changed.
		 */
		export const onDidChangeBreakpoints: Event<BreakpointsChangeEvent>;

		/**
		 * Add breakpoints.
		 * @param breakpoints The breakpoints to add.
		*/
		export function addBreakpoints(breakpoints: Breakpoint[]): void;

		/**
		 * Remove breakpoints.
		 * @param breakpoints The breakpoints to remove.
		 */
		export function removeBreakpoints(breakpoints: Breakpoint[]): void;
	}

	/**
	 * An event describing a change to the set of [breakpoints](#debug.Breakpoint).
	 */
	export interface BreakpointsChangeEvent {
		/**
		 * Added breakpoints.
		 */
		readonly added: Breakpoint[];

		/**
		 * Removed breakpoints.
		 */
		readonly removed: Breakpoint[];

		/**
		 * Changed breakpoints.
		 */
		readonly changed: Breakpoint[];
	}

	/**
	 * The base class of all breakpoint types.
	 */
	export class Breakpoint {
		/**
		 * Is breakpoint enabled.
		 */
		readonly enabled: boolean;
		/**
		 * An optional expression for conditional breakpoints.
		 */
		readonly condition?: string;
		/**
		 * An optional expression that controls how many hits of the breakpoint are ignored.
		 */
		readonly hitCondition?: string;

		protected constructor(enabled?: boolean, condition?: string, hitCondition?: string);
	}

	/**
	 * A breakpoint specified by a source location.
	 */
	export class SourceBreakpoint extends Breakpoint {
		/**
		 * The source and line position of this breakpoint.
		 */
		readonly location: Location;

		/**
		 * Create a new breakpoint for a source location.
		 */
		constructor(location: Location, enabled?: boolean, condition?: string, hitCondition?: string);
	}

	/**
	 * A breakpoint specified by a function name.
	 */
	export class FunctionBreakpoint extends Breakpoint {
		/**
		 * The name of the function to which this breakpoint is attached.
		 */
		readonly functionName: string;

		/**
		 * Create a new function breakpoint.
		 */
		constructor(functionName: string, enabled?: boolean, condition?: string, hitCondition?: string);
	}

	/**
	 * Represents a debug adapter executable and optional arguments passed to it.
	 */
	export class DebugAdapterExecutable {
		/**
		 * The command path of the debug adapter executable.
		 * A command must be either an absolute path or the name of an executable looked up via the PATH environment variable.
		 * The special value 'node' will be mapped to VS Code's built-in node runtime.
		 */
		readonly command: string;

		/**
		 * Optional arguments passed to the debug adapter executable.
		 */
		readonly args: string[];

		/**
		 * Create a new debug adapter specification.
		 */
		constructor(command: string, args?: string[]);
	}

	export interface DebugConfigurationProvider {
		/**
		 * This optional method is called just before a debug adapter is started to determine its excutable path and arguments.
		 * Registering more than one debugAdapterExecutable for a type results in an error.
		 * @param folder The workspace folder from which the configuration originates from or undefined for a folderless setup.
		 * @param token A cancellation token.
		 * @return a [debug adapter's executable and optional arguments](#DebugAdapterExecutable) or undefined.
		 */
		debugAdapterExecutable?(folder: WorkspaceFolder | undefined, token?: CancellationToken): ProviderResult<DebugAdapterExecutable>;
	}

	/**
	 * The severity level of a log message
	 */
	export enum LogLevel {
		Trace = 1,
		Debug = 2,
		Info = 3,
		Warning = 4,
		Error = 5,
		Critical = 6,
		Off = 7
	}

	/**
	 * A logger for writing to an extension's log file, and accessing its dedicated log directory.
	 */
	export interface Logger {
		readonly onDidChangeLogLevel: Event<LogLevel>;
		readonly currentLevel: LogLevel;
		readonly logDirectory: Thenable<string>;

		trace(message: string, ...args: any[]): void;
		debug(message: string, ...args: any[]): void;
		info(message: string, ...args: any[]): void;
		warn(message: string, ...args: any[]): void;
		error(message: string | Error, ...args: any[]): void;
		critical(message: string | Error, ...args: any[]): void;
	}

	export interface ExtensionContext {
		/**
		 * This extension's logger
		 */
		logger: Logger;
	}

<<<<<<< HEAD
	export interface RenameInitialValue {
		range: Range;
		text?: string;
	}

	export namespace languages {

		export interface RenameProvider2 extends RenameProvider {
			resolveInitialRenameValue?(document: TextDocument, position: Position, token: CancellationToken): ProviderResult<RenameInitialValue>;
		}
=======
	/**
	 * Represents the validation type of the Source Control input.
	 */
	export enum SourceControlInputBoxValidationType {

		/**
		 * Something not allowed by the rules of a language or other means.
		 */
		Error = 0,

		/**
		 * Something suspicious but allowed.
		 */
		Warning = 1,

		/**
		 * Something to inform about but not a problem.
		 */
		Information = 2
	}

	export interface SourceControlInputBoxValidation {

		/**
		 * The validation message to display.
		 */
		readonly message: string;

		/**
		 * The validation type.
		 */
		readonly type: SourceControlInputBoxValidationType;
	}

	/**
	 * Represents the input box in the Source Control viewlet.
	 */
	export interface SourceControlInputBox {

		/**
		 * A validation function for the input box. It's possible to change
		 * the validation provider simply by setting this property to a different function.
		 */
		validateInput?(value: string, cursorPosition: number): ProviderResult<SourceControlInputBoxValidation | undefined | null>;
>>>>>>> 7b9368eb
	}
}<|MERGE_RESOLUTION|>--- conflicted
+++ resolved
@@ -428,7 +428,6 @@
 		logger: Logger;
 	}
 
-<<<<<<< HEAD
 	export interface RenameInitialValue {
 		range: Range;
 		text?: string;
@@ -439,7 +438,8 @@
 		export interface RenameProvider2 extends RenameProvider {
 			resolveInitialRenameValue?(document: TextDocument, position: Position, token: CancellationToken): ProviderResult<RenameInitialValue>;
 		}
-=======
+	}
+
 	/**
 	 * Represents the validation type of the Source Control input.
 	 */
@@ -484,6 +484,5 @@
 		 * the validation provider simply by setting this property to a different function.
 		 */
 		validateInput?(value: string, cursorPosition: number): ProviderResult<SourceControlInputBoxValidation | undefined | null>;
->>>>>>> 7b9368eb
 	}
 }