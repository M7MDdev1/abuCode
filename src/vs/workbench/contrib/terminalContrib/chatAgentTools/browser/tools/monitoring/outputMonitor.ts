/*---------------------------------------------------------------------------------------------
 *  Copyright (c) Microsoft Corporation. All rights reserved.
 *  Licensed under the MIT License. See License.txt in the project root for license information.
 *--------------------------------------------------------------------------------------------*/

import { timeout } from '../../../../../../../base/common/async.js';
import { CancellationToken } from '../../../../../../../base/common/cancellation.js';
import { Emitter, Event } from '../../../../../../../base/common/event.js';
import { MarkdownString } from '../../../../../../../base/common/htmlContent.js';
import { Disposable } from '../../../../../../../base/common/lifecycle.js';
import { localize } from '../../../../../../../nls.js';
import { ExtensionIdentifier } from '../../../../../../../platform/extensions/common/extensions.js';
import { ChatElicitationRequestPart } from '../../../../../chat/browser/chatElicitationRequestPart.js';
import { ChatModel } from '../../../../../chat/common/chatModel.js';
import { IChatService } from '../../../../../chat/common/chatService.js';
import { ILanguageModelsService, ChatMessageRole } from '../../../../../chat/common/languageModels.js';
import { IToolInvocationContext } from '../../../../../chat/common/languageModelToolsService.js';
import { ITaskService } from '../../../../../tasks/common/taskService.js';
import { IPollingResult, OutputMonitorState, IExecution, IConfirmationPrompt, PollingConsts } from './types.js';
import { getTextResponseFromStream } from './utils.js';
import { IChatWidgetService } from '../../../../../chat/browser/chat.js';
import { ChatAgentLocation } from '../../../../../chat/common/constants.js';
import { isObject, isString } from '../../../../../../../base/common/types.js';

export interface IOutputMonitor extends Disposable {
	readonly isIdle: boolean;

	readonly onDidFinishCommand: Event<void>;
	readonly onDidIdle: Event<void>;
	readonly onDidTimeout: Event<void>;

	readonly pollingResult: IPollingResult & { pollDurationMs: number } | undefined;

	startMonitoring(
		command: string,
		invocationContext: any,
		token: CancellationToken
	): Promise<void>;
}

export class OutputMonitor extends Disposable implements IOutputMonitor {
	private _isIdle = false;
	get isIdle(): boolean { return this._isIdle; }

	private _state: OutputMonitorState = OutputMonitorState.Initial;
	get state(): OutputMonitorState { return this._state; }

	private _lastAutoReply: string | undefined;

<<<<<<< HEAD
	private _pollingResult: IPollingResult & { pollDurationMs: number } | undefined;
	get pollingResult(): IPollingResult & { pollDurationMs: number } | undefined { return this._pollingResult; }
=======
	// Telemetry counters
	private _inputToolManualAcceptCount = 0;
	private _inputToolManualRejectCount = 0;
	private _inputToolManualChars = 0;
>>>>>>> 6605cd39

	private readonly _onDidFinishCommand = this._register(new Emitter<void>());
	readonly onDidFinishCommand = this._onDidFinishCommand.event;
	private readonly _onDidIdle = this._register(new Emitter<void>());
	readonly onDidIdle = this._onDidIdle.event;
	private readonly _onDidTimeout = this._register(new Emitter<void>());
	readonly onDidTimeout = this._onDidTimeout.event;

	constructor(
		private readonly _execution: IExecution,
		private readonly _pollFn: ((execution: IExecution, token: CancellationToken, taskService: ITaskService) => Promise<IPollingResult | undefined>) | undefined,
		invocationContext: IToolInvocationContext,
		token: CancellationToken,
		command: string,
		@ILanguageModelsService private readonly _languageModelsService: ILanguageModelsService,
		@ITaskService private readonly _taskService: ITaskService,
		@IChatService private readonly _chatService: IChatService,
		@IChatWidgetService private readonly _chatWidgetService: IChatWidgetService
	) {
		super();
		this.startMonitoring(command, invocationContext, token);
	}

	async startMonitoring(
		command: string,
		invocationContext: IToolInvocationContext,
		token: CancellationToken
	): Promise<void> {
		// Ensure this method always runs truly async so listeners can attach
		await Promise.resolve();

		const pollStartTime = Date.now();
		let extended = false;
		let autoReplyCount = 0;
		let lastObservedLength = this._execution.getOutput().length;

		while (!token.isCancellationRequested) {
			const polled = await this._pollOnce(this._execution, extended, token, this._pollFn);

			this._isIdle = polled.state === OutputMonitorState.Idle;
			this._state = polled.state;

			if (this._state === OutputMonitorState.Idle) {
				this._onDidIdle.fire();
			} else if (this._state === OutputMonitorState.Timeout) {
				this._onDidTimeout.fire();
			}

			// If we timed out, optionally ask to keep waiting
			if (this._state === OutputMonitorState.Timeout) {
				const { promise: continueP, part } = await this._promptForMorePolling(command, token, invocationContext);
				let continuePolling = false;
				try {
					continuePolling = await continueP;
				} finally {
					part?.hide();
					part?.dispose?.();
				}
				if (!continuePolling) {
					this._pollingResult = { ...polled, pollDurationMs: Date.now() - pollStartTime, autoReplyCount };
					break;
				}
				extended = true;
				// small backoff so we do not instantly loop on the same timeout condition
				await timeout(PollingConsts.MinPollingDuration, token);
				continue;
			}

			// If cancelled, we are done
			if (this._state === OutputMonitorState.Cancelled) {
				this._pollingResult = { ...polled, pollDurationMs: Date.now() - pollStartTime, autoReplyCount };
				break;
			}

			if (this._state === OutputMonitorState.Idle) {
				// Assess last output for a pending user prompt we can safely answer
				const confirmationPrompt = await this._determineUserInputOptions(this._execution, token);
				const selectedOption = await this._selectAndHandleOption(confirmationPrompt, token);

				if (selectedOption) {
					const confirmed = await this._confirmRunInTerminal(selectedOption, this._execution);
					if (confirmed) {
						autoReplyCount++;
						// Wait for new data before re-polling to avoid evaluating the same idle event
						const changed = await this._waitForNextDataOrActivityChange(this._execution, lastObservedLength, token);
						lastObservedLength = this._execution.getOutput().length;
						if (!changed) {
							this._pollingResult = { ...polled, pollDurationMs: Date.now() - pollStartTime, autoReplyCount };
							break;
						}
						// loop again to poll with extended window
						continue;
					}
				}

				// idle with no auto-reply selected (or not confirmed) => we are done
				this._pollingResult = { ...polled, pollDurationMs: Date.now() - pollStartTime, autoReplyCount };
				break;
			}
		}

		if (!this._pollingResult && token.isCancellationRequested) {
			this._state = OutputMonitorState.Cancelled;
			this._pollingResult = {
				state: this._state,
				output: this._execution.getOutput(),
				modelOutputEvalResponse: 'Cancelled',
				pollDurationMs: Date.now() - pollStartTime,
				autoReplyCount: 0
			};
		}
		this._onDidFinishCommand.fire();
	}

	/**
	 * Single bounded polling pass that returns when:
	 *  - terminal becomes inactive/idle, or
	 *  - timeout window elapses.
	 */
	private async _pollOnce(
		execution: IExecution,
		extendedPolling: boolean,
		token: CancellationToken,
		pollFn?: (execution: IExecution, token: CancellationToken, taskService: ITaskService) => Promise<IPollingResult | undefined>
	): Promise<IPollingResult> {
		this._state = OutputMonitorState.Polling;

		const maxWaitMs = extendedPolling ? PollingConsts.ExtendedPollingMaxDuration : PollingConsts.FirstPollingMaxDuration;
		const maxInterval = PollingConsts.MaxPollingIntervalDuration;
		let currentInterval = PollingConsts.MinPollingDuration;

		let lastBufferLength = execution.getOutput().length;
		let noNewDataCount = 0;
		let buffer = '';
		let waited = 0;

		while (!token.isCancellationRequested && waited < maxWaitMs) {
			const waitTime = Math.min(currentInterval, maxWaitMs - waited);
			await timeout(waitTime, token);
			waited += waitTime;
			currentInterval = Math.min(currentInterval * 2, maxInterval);

			buffer = execution.getOutput();
			const len = buffer.length;

			if (len === lastBufferLength) {
				noNewDataCount++;
			} else {
				noNewDataCount = 0;
				lastBufferLength = len;
			}

			const noNewData = noNewDataCount >= PollingConsts.MinNoDataEvents;
			const isActive = execution.isActive ? await execution.isActive() : undefined;

			// Became inactive or no new data for a while → idle
			if (noNewData || isActive === false) {
				this._state = OutputMonitorState.Idle;
				break;
			}

			// Still active but with a no-new-data, so reset counters and keep going
			if (noNewData && isActive === true) {
				noNewDataCount = 0;
				lastBufferLength = len;
			}
		}

		if (token.isCancellationRequested) {
			this._state = OutputMonitorState.Cancelled;
		} else if (this._state === OutputMonitorState.Polling) {
			this._state = OutputMonitorState.Timeout;
		}

		// Let custom poller override if provided
		const custom = await pollFn?.(execution, token, this._taskService);
		if (custom) {
			return custom;
		}

		const modelOutputEvalResponse = await this._assessOutputForErrors(buffer, token);
		return { output: buffer, state: this._state, modelOutputEvalResponse };
	}

	/**
	 * Waits for any change in output length or activity flip, up to a short cap.
	 * This prevents immediately re-evaluating the same idle snapshot after sending input.
	 */
	private async _waitForNextDataOrActivityChange(
		execution: IExecution,
		lastLength: number,
		token: CancellationToken
	): Promise<boolean> {
		const maxMs = Math.max(PollingConsts.MinPollingDuration * 2, 250);
		const stepMs = Math.max(PollingConsts.MinPollingDuration / 2, 50);
		let waited = 0;

		const initialActive = execution.isActive ? await execution.isActive() : undefined;

		while (!token.isCancellationRequested && waited < maxMs) {
			await timeout(stepMs, token);
			waited += stepMs;

			const len = execution.getOutput().length;
			if (len !== lastLength) {
				return true;
			}
			if (execution.isActive) {
				const nowActive = await execution.isActive();
				if (nowActive !== initialActive) {
					return true;
				}
			}
		}
		return false;
	}

	private async _promptForMorePolling(command: string, token: CancellationToken, context: IToolInvocationContext): Promise<{ promise: Promise<boolean>; part?: ChatElicitationRequestPart }> {
		if (token.isCancellationRequested || this._state === OutputMonitorState.Cancelled) {
			return { promise: Promise.resolve(false) };
		}
		this._state = OutputMonitorState.Prompting;
		const chatModel = this._chatService.getSession(context.sessionId);
		if (chatModel instanceof ChatModel) {
			const request = chatModel.getRequests().at(-1);
			if (request) {
				let part: ChatElicitationRequestPart | undefined = undefined;
				const promise = new Promise<boolean>(resolve => {
					const thePart = part = this._register(new ChatElicitationRequestPart(
						new MarkdownString(localize('poll.terminal.waiting', "Continue waiting for `{0}`?", command)),
						new MarkdownString(localize('poll.terminal.polling', "This will continue to poll for output to determine when the terminal becomes idle for up to 2 minutes.")),
						'',
						localize('poll.terminal.accept', 'Yes'),
						localize('poll.terminal.reject', 'No'),
						async () => {
							thePart.state = 'accepted';
							thePart.hide();
							thePart.dispose();
							resolve(true);
						},
						async () => {
							thePart.state = 'rejected';
							thePart.hide();
							this._state = OutputMonitorState.Cancelled;
							resolve(false);
						}
					));
					chatModel.acceptResponseProgress(request, thePart);
				});

				return { promise, part };
			}
		}
		return { promise: Promise.resolve(false) };
	}

<<<<<<< HEAD
=======
	private async _pollForOutputAndIdle(
		execution: IExecution,
		extendedPolling: boolean,
		token: CancellationToken,
		pollFn?: (execution: IExecution, token: CancellationToken, taskService: ITaskService) => Promise<IPollingResult | undefined> | undefined,
		recursionDepth: number = 0
	): Promise<IPollingResult> {
		this._state = OutputMonitorState.Polling;
		const maxWaitMs = extendedPolling ? PollingConsts.ExtendedPollingMaxDuration : PollingConsts.FirstPollingMaxDuration;
		const maxInterval = PollingConsts.MaxPollingIntervalDuration;
		let currentInterval = PollingConsts.MinPollingDuration;

		let lastBufferLength = 0;
		let noNewDataCount = 0;
		let buffer = '';

		let pollDuration = 0;
		while (true) {
			if (token.isCancellationRequested) {
				this._state = OutputMonitorState.Cancelled;
				return { output: buffer, state: this._state };
			}

			if (pollDuration >= maxWaitMs) {
				this._state = OutputMonitorState.Timeout;
				break;
			}

			const waitTime = Math.min(currentInterval, maxWaitMs - pollDuration);
			await timeout(waitTime, token);
			pollDuration += waitTime;

			currentInterval = Math.min(currentInterval * 2, maxInterval);

			buffer = execution.getOutput();
			const currentBufferLength = buffer.length;

			if (currentBufferLength === lastBufferLength) {
				noNewDataCount++;
			} else {
				noNewDataCount = 0;
				lastBufferLength = currentBufferLength;
			}

			const noNewData = noNewDataCount >= PollingConsts.MinNoDataEvents;
			const isInactive = noNewData || execution.isActive && ((await execution.isActive()) === false);
			const isActive = execution.isActive && ((await execution.isActive()) === true);

			if (isInactive) {
				this._state = OutputMonitorState.Idle;
				break;
			}
			if (noNewData && isActive) {
				noNewDataCount = 0;
				lastBufferLength = currentBufferLength;
				continue;
			}
		}

		const customPollingResult = await pollFn?.(execution, token, this._taskService);
		if (customPollingResult) {
			return customPollingResult;
		}
		const modelOutputEvalResponse = await this._assessOutputForErrors(buffer, token);
		const confirmationPrompt = await this._determineUserInputOptions(execution, token);

		const selectedOption = await this._selectAndHandleOption(confirmationPrompt, token);
		if (selectedOption) {
			if (recursionDepth >= PollingConsts.MaxRecursionCount) {
				return {
					state: OutputMonitorState.Timeout,
					modelOutputEvalResponse,
					output: buffer,
					inputToolManualAcceptCount: this._inputToolManualAcceptCount,
					inputToolManualRejectCount: this._inputToolManualRejectCount,
					inputToolManualChars: this._inputToolManualChars,
				};
			}
			const confirmed = await this._confirmRunInTerminal(selectedOption, execution);
			if (confirmed) {
				return this._pollForOutputAndIdle(execution, true, token, pollFn, recursionDepth + 1);
			}
		}
		return {
			state: this._state,
			modelOutputEvalResponse,
			output: buffer,
			inputToolManualAcceptCount: this._inputToolManualAcceptCount,
			inputToolManualRejectCount: this._inputToolManualRejectCount,
			inputToolManualChars: this._inputToolManualChars,
		};
	}


>>>>>>> 6605cd39
	private async _assessOutputForErrors(buffer: string, token: CancellationToken): Promise<string> {
		const models = await this._languageModelsService.selectLanguageModels({ vendor: 'copilot', family: 'gpt-4o-mini' });
		if (!models.length) {
			return 'No models available';
		}

		const response = await this._languageModelsService.sendChatRequest(
			models[0],
			new ExtensionIdentifier('core'),
			[{ role: ChatMessageRole.User, content: [{ type: 'text', value: `Evaluate this terminal output to determine if there were errors or if the command ran successfully: ${buffer}.` }] }],
			{},
			token
		);

		try {
			const responseFromStream = getTextResponseFromStream(response);
			await Promise.all([response.result, responseFromStream]);
			return await responseFromStream;
		} catch (err) {
			return 'Error occurred ' + err;
		}
	}

	private async _determineUserInputOptions(execution: IExecution, token: CancellationToken): Promise<IConfirmationPrompt | undefined> {
		if (token.isCancellationRequested) {
			return;
		}
		const models = await this._languageModelsService.selectLanguageModels({ vendor: 'copilot', family: 'gpt-4o-mini' });
		if (!models.length) {
			return undefined;
		}
		const lastFiveLines = execution.getOutput().trimEnd().split('\n').slice(-5).join('\n');
		const promptText =
			`Analyze the following terminal output. If it contains a prompt requesting user input (such as a confirmation, selection, or yes/no question) and that prompt has NOT already been answered, extract the prompt text and the possible options as a JSON object with keys 'prompt' and 'options' (an array of strings). If there is no such prompt, return null.
			Examples:
			1. Output: "Do you want to overwrite? (y/n)"
				Response: {"prompt": "Do you want to overwrite?", "options": ["y", "n"]}

			2. Output: "Confirm: [Y] Yes  [A] Yes to All  [N] No  [L] No to All  [C] Cancel"
				Response: {"prompt": "Confirm", "options": ["Y", "A", "N", "L", "C"]}

			3. Output: "Accept license terms? (yes/no)"
				Response: {"prompt": "Accept license terms?", "options": ["yes", "no"]}

			4. Output: "Press Enter to continue"
				Response: {"prompt": "Press Enter to continue", "options": ["Enter"]}

			5. Output: "Type Yes to proceed"
				Response: {"prompt": "Type Yes to proceed", "options": ["Yes"]}

			6. Output: "Continue [y/N]"
				Response: {"prompt": "Continue", "options": ["y", "N"]}

			Now, analyze this output:
			${lastFiveLines}
			`;
		const response = await this._languageModelsService.sendChatRequest(models[0], new ExtensionIdentifier('core'), [
			{ role: ChatMessageRole.User, content: [{ type: 'text', value: promptText }] }
		], {}, token);

		const responseText = await getTextResponseFromStream(response);
		try {
			const match = responseText.match(/\{[\s\S]*\}/);
			if (match) {
				const obj = JSON.parse(match[0]) as unknown;
				if (
					isObject(obj) &&
					'prompt' in obj && isString(obj.prompt) &&
					'options' in obj && Array.isArray(obj.options) &&
					obj.options.every(isString)
				) {
					return { prompt: obj.prompt, options: obj.options };
				}
			}
		} catch { }
		return undefined;
	}

	private async _selectAndHandleOption(
		confirmationPrompt: IConfirmationPrompt | undefined,
		token: CancellationToken,
	): Promise<string | undefined> {
		if (!confirmationPrompt?.options.length) {
			return undefined;
		}
		const model = this._chatWidgetService.getWidgetsByLocations(ChatAgentLocation.Panel)[0]?.input.currentLanguageModel;
		if (!model) {
			return undefined;
		}

		const models = await this._languageModelsService.selectLanguageModels({ vendor: 'copilot', family: model.replaceAll('copilot/', '') });
		if (!models.length) {
			return undefined;
		}
		const prompt = confirmationPrompt.prompt;
		const options = confirmationPrompt.options.map(opt => opt);
		const promptText = `Given the following confirmation prompt and options from a terminal output, which option should be selected to proceed safely and correctly?\nPrompt: "${prompt}"\nOptions: ${JSON.stringify(options)}\nRespond with only the option string.`;
		const response = await this._languageModelsService.sendChatRequest(models[0], new ExtensionIdentifier('core'), [
			{ role: ChatMessageRole.User, content: [{ type: 'text', value: promptText }] }
		], {}, token);

		const selectedOption = (await getTextResponseFromStream(response)).trim();
		if (selectedOption) {
			const validOption = confirmationPrompt.options.find(opt => selectedOption.replace(/['"`]/g, '').trim() === opt.replace(/['"`]/g, '').trim());
			if (validOption && validOption !== this._lastAutoReply) {
				return validOption;
			}
		}
		return undefined;
	}

	private async _confirmRunInTerminal(selectedOption: string, execution: IExecution): Promise<boolean> {
		const chatModel = this._chatService.getSession(execution.sessionId);
		if (chatModel instanceof ChatModel) {
			const request = chatModel.getRequests().at(-1);
			if (request) {
				const userPrompt = new Promise<boolean>(resolve => {
					const thePart = this._register(new ChatElicitationRequestPart(
						new MarkdownString(localize('poll.terminal.confirmRun', "Run `{0}` in the terminal?", selectedOption)),
						new MarkdownString(localize('poll.terminal.confirmRunDetail', "The terminal output appears to require a response. Do you want to send `{0}` to the terminal?", selectedOption)),
						'',
						localize('poll.terminal.acceptRun', 'Yes'),
						localize('poll.terminal.rejectRun', 'No'),
						async () => {
							thePart.state = 'accepted';
							thePart.hide();
							thePart.dispose();
							// Track manual acceptance
							this._inputToolManualAcceptCount++;
							this._inputToolManualChars += selectedOption.length;
							resolve(true);
						},
						async () => {
							thePart.state = 'rejected';
							thePart.hide();
							this._state = OutputMonitorState.Cancelled;
							// Track manual rejection
							this._inputToolManualRejectCount++;
							resolve(false);
						}
					));
					chatModel.acceptResponseProgress(request, thePart);
				});

				const shouldRun = await userPrompt;
				if (shouldRun) {
					this._lastAutoReply = selectedOption;
					await execution.instance.sendText(selectedOption, true);
				}
				return shouldRun;
			}
		}
		return false;
	}
}<|MERGE_RESOLUTION|>--- conflicted
+++ resolved
@@ -47,15 +47,13 @@
 
 	private _lastAutoReply: string | undefined;
 
-<<<<<<< HEAD
 	private _pollingResult: IPollingResult & { pollDurationMs: number } | undefined;
 	get pollingResult(): IPollingResult & { pollDurationMs: number } | undefined { return this._pollingResult; }
-=======
+
 	// Telemetry counters
 	private _inputToolManualAcceptCount = 0;
 	private _inputToolManualRejectCount = 0;
 	private _inputToolManualChars = 0;
->>>>>>> 6605cd39
 
 	private readonly _onDidFinishCommand = this._register(new Emitter<void>());
 	readonly onDidFinishCommand = this._onDidFinishCommand.event;
@@ -115,7 +113,7 @@
 					part?.dispose?.();
 				}
 				if (!continuePolling) {
-					this._pollingResult = { ...polled, pollDurationMs: Date.now() - pollStartTime, autoReplyCount };
+					this._pollingResult = { ...polled, pollDurationMs: Date.now() - pollStartTime };
 					break;
 				}
 				extended = true;
@@ -126,7 +124,7 @@
 
 			// If cancelled, we are done
 			if (this._state === OutputMonitorState.Cancelled) {
-				this._pollingResult = { ...polled, pollDurationMs: Date.now() - pollStartTime, autoReplyCount };
+				this._pollingResult = { ...polled, pollDurationMs: Date.now() - pollStartTime };
 				break;
 			}
 
@@ -143,7 +141,7 @@
 						const changed = await this._waitForNextDataOrActivityChange(this._execution, lastObservedLength, token);
 						lastObservedLength = this._execution.getOutput().length;
 						if (!changed) {
-							this._pollingResult = { ...polled, pollDurationMs: Date.now() - pollStartTime, autoReplyCount };
+							this._pollingResult = { ...polled, pollDurationMs: Date.now() - pollStartTime };
 							break;
 						}
 						// loop again to poll with extended window
@@ -152,7 +150,7 @@
 				}
 
 				// idle with no auto-reply selected (or not confirmed) => we are done
-				this._pollingResult = { ...polled, pollDurationMs: Date.now() - pollStartTime, autoReplyCount };
+				this._pollingResult = { ...polled, pollDurationMs: Date.now() - pollStartTime };
 				break;
 			}
 		}
@@ -164,7 +162,6 @@
 				output: this._execution.getOutput(),
 				modelOutputEvalResponse: 'Cancelled',
 				pollDurationMs: Date.now() - pollStartTime,
-				autoReplyCount: 0
 			};
 		}
 		this._onDidFinishCommand.fire();
@@ -312,103 +309,6 @@
 		return { promise: Promise.resolve(false) };
 	}
 
-<<<<<<< HEAD
-=======
-	private async _pollForOutputAndIdle(
-		execution: IExecution,
-		extendedPolling: boolean,
-		token: CancellationToken,
-		pollFn?: (execution: IExecution, token: CancellationToken, taskService: ITaskService) => Promise<IPollingResult | undefined> | undefined,
-		recursionDepth: number = 0
-	): Promise<IPollingResult> {
-		this._state = OutputMonitorState.Polling;
-		const maxWaitMs = extendedPolling ? PollingConsts.ExtendedPollingMaxDuration : PollingConsts.FirstPollingMaxDuration;
-		const maxInterval = PollingConsts.MaxPollingIntervalDuration;
-		let currentInterval = PollingConsts.MinPollingDuration;
-
-		let lastBufferLength = 0;
-		let noNewDataCount = 0;
-		let buffer = '';
-
-		let pollDuration = 0;
-		while (true) {
-			if (token.isCancellationRequested) {
-				this._state = OutputMonitorState.Cancelled;
-				return { output: buffer, state: this._state };
-			}
-
-			if (pollDuration >= maxWaitMs) {
-				this._state = OutputMonitorState.Timeout;
-				break;
-			}
-
-			const waitTime = Math.min(currentInterval, maxWaitMs - pollDuration);
-			await timeout(waitTime, token);
-			pollDuration += waitTime;
-
-			currentInterval = Math.min(currentInterval * 2, maxInterval);
-
-			buffer = execution.getOutput();
-			const currentBufferLength = buffer.length;
-
-			if (currentBufferLength === lastBufferLength) {
-				noNewDataCount++;
-			} else {
-				noNewDataCount = 0;
-				lastBufferLength = currentBufferLength;
-			}
-
-			const noNewData = noNewDataCount >= PollingConsts.MinNoDataEvents;
-			const isInactive = noNewData || execution.isActive && ((await execution.isActive()) === false);
-			const isActive = execution.isActive && ((await execution.isActive()) === true);
-
-			if (isInactive) {
-				this._state = OutputMonitorState.Idle;
-				break;
-			}
-			if (noNewData && isActive) {
-				noNewDataCount = 0;
-				lastBufferLength = currentBufferLength;
-				continue;
-			}
-		}
-
-		const customPollingResult = await pollFn?.(execution, token, this._taskService);
-		if (customPollingResult) {
-			return customPollingResult;
-		}
-		const modelOutputEvalResponse = await this._assessOutputForErrors(buffer, token);
-		const confirmationPrompt = await this._determineUserInputOptions(execution, token);
-
-		const selectedOption = await this._selectAndHandleOption(confirmationPrompt, token);
-		if (selectedOption) {
-			if (recursionDepth >= PollingConsts.MaxRecursionCount) {
-				return {
-					state: OutputMonitorState.Timeout,
-					modelOutputEvalResponse,
-					output: buffer,
-					inputToolManualAcceptCount: this._inputToolManualAcceptCount,
-					inputToolManualRejectCount: this._inputToolManualRejectCount,
-					inputToolManualChars: this._inputToolManualChars,
-				};
-			}
-			const confirmed = await this._confirmRunInTerminal(selectedOption, execution);
-			if (confirmed) {
-				return this._pollForOutputAndIdle(execution, true, token, pollFn, recursionDepth + 1);
-			}
-		}
-		return {
-			state: this._state,
-			modelOutputEvalResponse,
-			output: buffer,
-			inputToolManualAcceptCount: this._inputToolManualAcceptCount,
-			inputToolManualRejectCount: this._inputToolManualRejectCount,
-			inputToolManualChars: this._inputToolManualChars,
-		};
-	}
-
-
->>>>>>> 6605cd39
 	private async _assessOutputForErrors(buffer: string, token: CancellationToken): Promise<string> {
 		const models = await this._languageModelsService.selectLanguageModels({ vendor: 'copilot', family: 'gpt-4o-mini' });
 		if (!models.length) {
