/*---------------------------------------------------------------------------------------------
 *  Copyright (c) Microsoft Corporation. All rights reserved.
 *  Licensed under the MIT License. See License.txt in the project root for license information.
 *--------------------------------------------------------------------------------------------*/

import { timeout } from '../../../../../../../base/common/async.js';
import { CancellationToken } from '../../../../../../../base/common/cancellation.js';
import { localize } from '../../../../../../../nls.js';
import { ITelemetryService } from '../../../../../../../platform/telemetry/common/telemetry.js';
import { IChatService } from '../../../../../chat/common/chatService.js';
import { ILanguageModelsService } from '../../../../../chat/common/languageModels.js';
import { CountTokensCallback, IPreparedToolInvocation, IToolData, IToolImpl, IToolInvocation, IToolInvocationPreparationContext, IToolResult, ToolDataSource, ToolProgress } from '../../../../../chat/common/languageModelToolsService.js';
import { ITaskService, ITaskSummary, Task } from '../../../../../tasks/common/taskService.js';
import { ITerminalInstance, ITerminalService } from '../../../../../terminal/browser/terminal.js';
import { collectTerminalResults, IConfiguredTask, resolveDependencyTasks } from '../../taskHelpers.js';
import { MarkdownString } from '../../../../../../../base/common/htmlContent.js';
import { IFileService } from '../../../../../../../platform/files/common/files.js';
import { VSBuffer } from '../../../../../../../base/common/buffer.js';
import { IConfigurationService } from '../../../../../../../platform/configuration/common/configuration.js';
<<<<<<< HEAD
import { URI } from '../../../../../../../base/common/uri.js';
import { toolResultDetailsFromResponse } from './taskUtils.js';
=======
import { IMarkerService } from '../../../../../../../platform/markers/common/markers.js';
import { Location } from '../../../../../../../editor/common/languages.js';
>>>>>>> f6875c05

type CreateAndRunTaskToolClassification = {
	taskLabel: { classification: 'SystemMetaData'; purpose: 'FeatureInsight'; comment: 'The label of the task.' };
	bufferLength: { classification: 'SystemMetaData'; purpose: 'FeatureInsight'; comment: 'The length of the terminal buffer as a string.' };
	pollDurationMs: { classification: 'SystemMetaData'; purpose: 'FeatureInsight'; isMeasurement: true; comment: 'How long polling for output took (ms).' };
	owner: 'meganrogge';
	comment: 'Understanding the usage of the runTask tool';
};
type CreateAndRunTaskToolEvent = {
	taskLabel: string;
	bufferLength: number;
	pollDurationMs: number | undefined;
};

interface ICreateAndRunTaskToolInput {
	workspaceFolder: string;
	task: {
		label: string;
		type: string;
		command: string;
		args?: string[];
		isBackground?: boolean;
		problemMatcher?: string[];
		group?: string;
	};
}

export class CreateAndRunTaskTool implements IToolImpl {

	constructor(
		@ITaskService private readonly _tasksService: ITaskService,
		@ITelemetryService private readonly _telemetryService: ITelemetryService,
		@ITerminalService private readonly _terminalService: ITerminalService,
		@ILanguageModelsService private readonly _languageModelsService: ILanguageModelsService,
		@IChatService private readonly _chatService: IChatService,
		@IFileService private readonly _fileService: IFileService,
		@IConfigurationService private readonly _configurationService: IConfigurationService,
	) { }

	async invoke(invocation: IToolInvocation, _countTokens: CountTokensCallback, _progress: ToolProgress, token: CancellationToken): Promise<IToolResult> {
		const args = invocation.parameters as ICreateAndRunTaskToolInput;

		if (!invocation.context) {
			return { content: [{ kind: 'text', value: `No invocation context` }], toolResultMessage: `No invocation context` };
		}

		const tasksJsonUri = URI.file(args.workspaceFolder).with({ path: `${args.workspaceFolder}/.vscode/tasks.json` });
		const exists = await this._fileService.exists(tasksJsonUri);

		const newTask: IConfiguredTask = {
			label: args.task.label,
			type: args.task.type,
			command: args.task.command,
			args: args.task.args,
			isBackground: args.task.isBackground,
			problemMatcher: args.task.problemMatcher,
			group: args.task.group
		};

		const tasksJsonContent = JSON.stringify({
			version: '2.0.0',
			tasks: [newTask]
		}, null, '\t');
		if (!exists) {
			await this._fileService.createFile(tasksJsonUri, VSBuffer.fromString(tasksJsonContent), { overwrite: true });
			_progress.report({ message: 'Created tasks.json file' });
		} else {
			// add to the existing tasks.json file
			const content = await this._fileService.readFile(tasksJsonUri);
			const tasksJson = JSON.parse(content.value.toString());
			tasksJson.tasks.push(newTask);
			await this._fileService.writeFile(tasksJsonUri, VSBuffer.fromString(JSON.stringify(tasksJson, null, '\t')));
			_progress.report({ message: 'Updated tasks.json file' });
		}
		_progress.report({ message: new MarkdownString(localize('copilotChat.fetchingTask', 'Resolving the task')) });

		let task: Task | undefined;
		const start = Date.now();
		while (Date.now() - start < 5000 && !token.isCancellationRequested) {
			task = (await this._tasksService.tasks())?.find(t => t._label === args.task.label);
			if (task) {
				break;
			}
			await timeout(100);
		}
		if (!task) {
			return { content: [{ kind: 'text', value: `Task not found: ${args.task.label}` }], toolResultMessage: new MarkdownString(localize('copilotChat.taskNotFound', 'Task not found: `{0}`', args.task.label)) };
		}

		_progress.report({ message: new MarkdownString(localize('copilotChat.runningTask', 'Running task `{0}`', args.task.label)) });
		const raceResult = await Promise.race([this._tasksService.run(task), timeout(3000)]);
		const result: ITaskSummary | undefined = raceResult && typeof raceResult === 'object' ? raceResult as ITaskSummary : undefined;

		const dependencyTasks = await resolveDependencyTasks(task, args.workspaceFolder, this._configurationService, this._tasksService);
		const resources = this._tasksService.getTerminalsForTasks(dependencyTasks ?? task);
		const terminals = resources?.map(resource => this._terminalService.instances.find(t => t.resource.path === resource?.path && t.resource.scheme === resource.scheme)).filter(Boolean) as ITerminalInstance[];
		if (!terminals || terminals.length === 0) {
			return { content: [{ kind: 'text', value: `Task started but no terminal was found for: ${args.task.label}` }], toolResultMessage: new MarkdownString(localize('copilotChat.noTerminal', 'Task started but no terminal was found for: `{0}`', args.task.label)) };
		}

		const terminalResults = await collectTerminalResults(
			terminals,
			task,
			this._languageModelsService,
			this._tasksService,
			this._chatService,
			invocation.context!,
			_progress,
			token,
			() => this._isTaskActive(task),
			dependencyTasks
		);
		for (const r of terminalResults) {
			this._telemetryService.publicLog2?.<CreateAndRunTaskToolEvent, CreateAndRunTaskToolClassification>('copilotChat.runTaskTool.createAndRunTask', {
				taskLabel: args.task.label,
				bufferLength: r.output.length ?? 0,
				pollDurationMs: r.pollDurationMs ?? 0,
			});
		}

		let resultSummary = '';
		if (result?.exitCode) {
			resultSummary = localize('copilotChat.taskFailedWithExitCode', 'Task `{0}` failed with exit code {1}.', args.task.label, result.exitCode);
		} else {
			resultSummary += `Task \`${args.task.label}\` `;
			resultSummary += terminalResults.every(r => r.idle)
				? 'finished.'
				: 'started and will continue to run in the background.';
		}

		const details = terminalResults.map(r => `Terminal: ${r.name}\nOutput:\n${r.output}`);
		const uniqueDetails = Array.from(new Set(details)).join('\n\n');
		return {
			content: [{ kind: 'text', value: uniqueDetails }],
			toolResultMessage: new MarkdownString(resultSummary),
<<<<<<< HEAD
			toolResultDetails: toolResultDetailsFromResponse(terminalResults)
=======
			toolResultDetails: Array.from(new Map(
				terminalResults
					.flatMap(r =>
						r.resources?.filter(res => res.uri).map(res => {
							const range = res.range;
							const item = range !== undefined ? { uri: res.uri, range } : res.uri;
							const key = range !== undefined
								? `${res.uri.toString()}-${range.toString()}`
								: `${res.uri.toString()}`;
							return [key, item] as [string, URI | Location];
						}) ?? []
					)
			).values())
>>>>>>> f6875c05
		};
	}

	private async _isTaskActive(task: Task): Promise<boolean> {
		const activeTasks = await this._tasksService.getActiveTasks();
		return activeTasks?.includes(task) ?? false;
	}

	async prepareToolInvocation(context: IToolInvocationPreparationContext, token: CancellationToken): Promise<IPreparedToolInvocation | undefined> {
		const args = context.parameters as ICreateAndRunTaskToolInput;
		const task = args.task;

		const allTasks = await this._tasksService.tasks();
		if (allTasks?.find(t => t._label === task.label)) {
			return {
				invocationMessage: new MarkdownString(localize('taskExists', 'Task `{0}` already exists.', task.label)),
				pastTenseMessage: new MarkdownString(localize('taskExistsPast', 'Task `{0}` already exists.', task.label)),
				confirmationMessages: undefined
			};
		}

		const activeTasks = await this._tasksService.getActiveTasks();
		if (activeTasks.find(t => t._label === task.label)) {
			return {
				invocationMessage: new MarkdownString(localize('alreadyRunning', 'Task \`{0}\` is already running.', task.label)),
				pastTenseMessage: new MarkdownString(localize('alreadyRunning', 'Task \`{0}\` is already running.', task.label)),
				confirmationMessages: undefined
			};
		}

		return {
			invocationMessage: new MarkdownString(localize('createdTask', 'Created task \`{0}\`', task.label)),
			pastTenseMessage: new MarkdownString(localize('createdTaskPast', 'Created task \`{0}\`', task.label)),
			confirmationMessages: {
				title: localize('allowTaskCreationExecution', 'Allow task creation and execution?'),
				message: new MarkdownString(
					localize(
						'copilotCreateTask',
						'Copilot will create the task \`{0}\` with command \`{1}\`{2}.',
						task.label,
						task.command,
						task.args?.length ? ` and args \`${task.args.join(' ')}\`` : ''
					)
				)
			}
		};
	}
}

export const CreateAndRunTaskToolData: IToolData = {
	id: 'create_and_run_task',
	toolReferenceName: 'createAndRunTask',
	displayName: localize('createAndRunTask.displayName', 'Create and run Task'),
	modelDescription: localize('createAndRunTask.modelDescription', 'Creates and runs a build, run, or custom task for the workspace by generating or adding to a tasks.json file based on the project structure (such as package.json or README.md). If the user asks to build, run, launch and they have no tasks.json file, use this tool. If they ask to create or add a task, use this tool.'),
	userDescription: localize('createAndRunTask.userDescription', "Create and run a task in the workspace"),
	source: ToolDataSource.Internal,
	inputSchema: {
		'type': 'object',
		'properties': {
			'workspaceFolder': {
				'type': 'string',
				'description': 'The absolute path of the workspace folder where the tasks.json file will be created.'
			},
			'task': {
				'type': 'object',
				'description': 'The task to add to the new tasks.json file.',
				'properties': {
					'label': {
						'type': 'string',
						'description': 'The label of the task.'
					},
					'type': {
						'type': 'string',
						'description': `The type of the task. The only supported value is 'shell'.`,
						'enum': [
							'shell'
						]
					},
					'command': {
						'type': 'string',
						'description': 'The shell command to run for the task. Use this to specify commands for building or running the application.'
					},
					'args': {
						'type': 'array',
						'description': 'The arguments to pass to the command.',
						'items': {
							'type': 'string'
						}
					},
					'isBackground': {
						'type': 'boolean',
						'description': 'Whether the task runs in the background without blocking the UI or other tasks. Set to true for long-running processes like watch tasks or servers that should continue executing without requiring user attention. When false, the task will block the terminal until completion.'
					},
					'problemMatcher': {
						'type': 'array',
						'description': `The problem matcher to use to parse task output for errors and warnings. Can be a predefined matcher like '$tsc' (TypeScript), '$eslint - stylish', '$gcc', etc., or a custom pattern defined in tasks.json. This helps VS Code display errors in the Problems panel and enables quick navigation to error locations.`,
						'items': {
							'type': 'string'
						}
					},
					'group': {
						'type': 'string',
						'description': 'The group to which the task belongs.'
					}
				},
				'required': [
					'label',
					'type',
					'command'
				]
			}
		},
		'required': [
			'task',
			'workspaceFolder'
		]
	},
};
<|MERGE_RESOLUTION|>--- conflicted
+++ resolved
@@ -17,13 +17,10 @@
 import { IFileService } from '../../../../../../../platform/files/common/files.js';
 import { VSBuffer } from '../../../../../../../base/common/buffer.js';
 import { IConfigurationService } from '../../../../../../../platform/configuration/common/configuration.js';
-<<<<<<< HEAD
 import { URI } from '../../../../../../../base/common/uri.js';
 import { toolResultDetailsFromResponse } from './taskUtils.js';
-=======
 import { IMarkerService } from '../../../../../../../platform/markers/common/markers.js';
 import { Location } from '../../../../../../../editor/common/languages.js';
->>>>>>> f6875c05
 
 type CreateAndRunTaskToolClassification = {
 	taskLabel: { classification: 'SystemMetaData'; purpose: 'FeatureInsight'; comment: 'The label of the task.' };
@@ -159,23 +156,7 @@
 		return {
 			content: [{ kind: 'text', value: uniqueDetails }],
 			toolResultMessage: new MarkdownString(resultSummary),
-<<<<<<< HEAD
 			toolResultDetails: toolResultDetailsFromResponse(terminalResults)
-=======
-			toolResultDetails: Array.from(new Map(
-				terminalResults
-					.flatMap(r =>
-						r.resources?.filter(res => res.uri).map(res => {
-							const range = res.range;
-							const item = range !== undefined ? { uri: res.uri, range } : res.uri;
-							const key = range !== undefined
-								? `${res.uri.toString()}-${range.toString()}`
-								: `${res.uri.toString()}`;
-							return [key, item] as [string, URI | Location];
-						}) ?? []
-					)
-			).values())
->>>>>>> f6875c05
 		};
 	}
 
