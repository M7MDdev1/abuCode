--- conflicted
+++ resolved
@@ -561,6 +561,12 @@
 		} else if (this.location === ChatAgentLocation.EditingSession) {
 			this._currentMode = ChatMode.Edit;
 		}
+
+		if (state.inputState?.chatMode) {
+			this._currentMode = state.inputState.chatMode;
+		} else if (this.location === ChatAgentLocation.EditingSession) {
+			this._currentMode = ChatMode.Edit;
+		}
 	}
 
 	logInputHistory(): void {
@@ -936,11 +942,7 @@
 						getMode: () => this._currentMode,
 						onDidChangeMode: this._onDidChangeCurrentChatMode.event
 					};
-<<<<<<< HEAD
 					return this.instantiationService.createInstance(ToggleChatModeActionViewItem, action, delegate);
-=======
-					return this.instantiationService.createInstance(ToggleAgentActionViewItem, action, delegate);
->>>>>>> ab32b428
 				}
 
 				return undefined;
@@ -1505,11 +1507,7 @@
 	getMode(): ChatMode;
 }
 
-<<<<<<< HEAD
 class ToggleChatModeActionViewItem extends DropdownMenuActionViewItemWithKeybinding {
-=======
-class ToggleAgentActionViewItem extends DropdownMenuActionViewItemWithKeybinding {
->>>>>>> ab32b428
 	constructor(
 		action: MenuItemAction,
 		private readonly delegate: IModePickerDelegate,
@@ -1526,16 +1524,11 @@
 			enabled: true,
 			checked: delegate.getMode() === mode,
 			run: async () => {
-<<<<<<< HEAD
 				const result = await action.run({ mode } satisfies IToggleChatModeArgs);
-=======
-				const result = await action.run({ agentMode: mode === ChatMode.Agent } satisfies IToggleAgentModeArgs);
->>>>>>> ab32b428
 				this.renderLabel(this.element!);
 				return result;
 			}
 		});
-<<<<<<< HEAD
 
 		const actionProvider: IActionProvider = {
 			getActions: () => {
@@ -1547,25 +1540,11 @@
 					agentStateActions.unshift(makeAction(ChatMode.Chat));
 				}
 
-=======
-
-		const actionProvider: IActionProvider = {
-			getActions: () => {
-				const agentStateActions = [
-					makeAction(ChatMode.Agent),
-					makeAction(ChatMode.Edit),
-				];
->>>>>>> ab32b428
 				return agentStateActions;
 			}
 		};
 
 		super(action, actionProvider, contextMenuService, undefined, keybindingService, contextKeyService);
-<<<<<<< HEAD
-=======
-
-		this._register(delegate.onDidChangeMode(() => this.renderLabel(this.element!)));
->>>>>>> ab32b428
 	}
 
 	private modeToString(mode: ChatMode) {
@@ -1583,13 +1562,8 @@
 		// Can't call super.renderLabel because it has a hack of forcing the 'codicon' class
 		this.setAriaLabelAttributes(element);
 
-<<<<<<< HEAD
 		const state = this.modeToString(this.delegate.getMode());
 		dom.reset(element, dom.$('span.chat-model-label', undefined, state), ...renderLabelWithIcons(`$(chevron-down)`));
-=======
-		const state = this.delegate.getMode();
-		dom.reset(element, dom.$('span.chat-model-label', undefined, this.modeToString(state)), ...renderLabelWithIcons(`$(chevron-down)`));
->>>>>>> ab32b428
 		return null;
 	}
 
