--- conflicted
+++ resolved
@@ -48,14 +48,10 @@
 import { IUndoRedoService, ResourceEditStackSnapshot, UndoRedoGroup } from '../../../platform/undoRedo/common/undoRedo.js';
 import { LineTokens, TokenArray } from '../tokens/lineTokens.js';
 import { SetWithKey } from '../../../base/common/collections.js';
-<<<<<<< HEAD
-import { TextModelEditReason } from '../textModelEditReason.js';
+import { EditReasons, TextModelEditReason } from '../textModelEditReason.js';
+import { TextEdit } from '../core/edits/textEdit.js';
 import { InjectedTextOptions } from '../model.js';
 import { IViewModel } from '../viewModel.js';
-=======
-import { EditReasons, TextModelEditReason } from '../textModelEditReason.js';
-import { TextEdit } from '../core/edits/textEdit.js';
->>>>>>> 2c76ee1b
 
 export function createTextBufferFactory(text: string): model.ITextBufferFactory {
 	const builder = new PieceTreeTextBufferBuilder();
@@ -1604,7 +1600,6 @@
 		}
 		if (affectedFontLines && affectedFontLines.size > 0) {
 			const affectedLines = Array.from(affectedFontLines);
-<<<<<<< HEAD
 			const fontChangeEvent = affectedLines.map(fontChange => new ModelFontChanged(fontChange.ownerId, fontChange.versionId, fontChange.lineNumber));
 			this._onDidChangeFont.fire(new ModelFontChangedEvent(fontChangeEvent));
 		}
@@ -1615,11 +1610,6 @@
 		for (const viewModel of this._viewModels) {
 			viewModel.onDidChangeContentOrInjectedText(e);
 		}
-=======
-			const fontChangeEvent = affectedLines.map(fontChange => new ModelFontChanged(fontChange.ownerId, fontChange.lineNumber));
-			this._onDidChangeFont.fire(new ModelFontChangedEvent(fontChangeEvent));
-		}
->>>>>>> 2c76ee1b
 	}
 
 	public changeDecorations<T>(callback: (changeAccessor: model.IModelDecorationsChangeAccessor) => T, ownerId: number = 0): T | null {
@@ -1786,13 +1776,8 @@
 		return decorations;
 	}
 
-<<<<<<< HEAD
-	public getOverviewRulerDecorations(ownerId: number = 0, filterOutValidation: boolean = false): model.IModelDecoration[] {
-		return this._decorationsTree.getAll(this, ownerId, filterOutValidation, false, true, false);
-=======
 	public getOverviewRulerDecorations(ownerId: number = 0, filterOutValidation: boolean = false, filterFontDecorations: boolean = false): model.IModelDecoration[] {
 		return this._decorationsTree.getAll(this, ownerId, filterOutValidation, filterFontDecorations, true, false);
->>>>>>> 2c76ee1b
 	}
 
 	public getInjectedTextDecorations(ownerId: number = 0): model.IModelDecoration[] {
@@ -1817,13 +1802,14 @@
 		return this._decorationsTree.getFontDecorationsInInterval(this, startOffset, endOffset, ownerId);
 	}
 
-<<<<<<< HEAD
-	public getAllDecorations(ownerId: number = 0, filterOutValidation: boolean = false): model.IModelDecoration[] {
-		let result = this._decorationsTree.getAll(this, ownerId, filterOutValidation, false, false, false);
-=======
+	public getFontDecorationsInRange(range: IRange, ownerId: number = 0): model.IModelDecoration[] {
+		const startOffset = this._buffer.getOffsetAt(range.startLineNumber, range.startColumn);
+		const endOffset = this._buffer.getOffsetAt(range.endLineNumber, range.endColumn);
+		return this._decorationsTree.getFontDecorationsInInterval(this, startOffset, endOffset, ownerId);
+	}
+
 	public getAllDecorations(ownerId: number = 0, filterOutValidation: boolean = false, filterFontDecorations: boolean = false): model.IModelDecoration[] {
 		let result = this._decorationsTree.getAll(this, ownerId, filterOutValidation, filterFontDecorations, false, false);
->>>>>>> 2c76ee1b
 		result = result.concat(this._decorationProvider.getAllDecorations(ownerId, filterOutValidation));
 		return result;
 	}
@@ -1862,11 +1848,7 @@
 		}
 		if (node.options.affectsFont) {
 			const oldRange = this.getDecorationRange(decorationId);
-<<<<<<< HEAD
-			this._onDidChangeDecorations.recordLineAffectedByFontChange(ownerId, this.getVersionId(), node.id, oldRange!.startLineNumber);
-=======
 			this._onDidChangeDecorations.recordLineAffectedByFontChange(ownerId, node.id, oldRange!.startLineNumber);
->>>>>>> 2c76ee1b
 		}
 
 		const range = this._validateRangeRelaxedNoAllocations(_range);
@@ -1888,11 +1870,7 @@
 			this._onDidChangeDecorations.recordLineAffectedByLineHeightChange(ownerId, decorationId, range.startLineNumber, node.options.lineHeight);
 		}
 		if (node.options.affectsFont) {
-<<<<<<< HEAD
-			this._onDidChangeDecorations.recordLineAffectedByFontChange(ownerId, this.getVersionId(), node.id, range.startLineNumber);
-=======
 			this._onDidChangeDecorations.recordLineAffectedByFontChange(ownerId, node.id, range.startLineNumber);
->>>>>>> 2c76ee1b
 		}
 	}
 
@@ -1922,11 +1900,7 @@
 		}
 		if (node.options.affectsFont || options.affectsFont) {
 			const nodeRange = this._decorationsTree.getNodeRange(this, node);
-<<<<<<< HEAD
-			this._onDidChangeDecorations.recordLineAffectedByFontChange(ownerId, this.getVersionId(), decorationId, nodeRange.startLineNumber);
-=======
 			this._onDidChangeDecorations.recordLineAffectedByFontChange(ownerId, decorationId, nodeRange.startLineNumber);
->>>>>>> 2c76ee1b
 		}
 
 		const movedInOverviewRuler = nodeWasInOverviewRuler !== nodeIsInOverviewRuler;
@@ -1980,11 +1954,7 @@
 						}
 						if (node.options.affectsFont) {
 							const nodeRange = this._decorationsTree.getNodeRange(this, node);
-<<<<<<< HEAD
-							this._onDidChangeDecorations.recordLineAffectedByFontChange(ownerId, versionId, decorationId, nodeRange.startLineNumber);
-=======
 							this._onDidChangeDecorations.recordLineAffectedByFontChange(ownerId, decorationId, nodeRange.startLineNumber);
->>>>>>> 2c76ee1b
 						}
 						this._decorationsTree.delete(node);
 
@@ -2024,11 +1994,7 @@
 						this._onDidChangeDecorations.recordLineAffectedByLineHeightChange(ownerId, node.id, range.startLineNumber, node.options.lineHeight);
 					}
 					if (node.options.affectsFont) {
-<<<<<<< HEAD
-						this._onDidChangeDecorations.recordLineAffectedByFontChange(ownerId, versionId, node.id, range.startLineNumber);
-=======
 						this._onDidChangeDecorations.recordLineAffectedByFontChange(ownerId, node.id, range.startLineNumber);
->>>>>>> 2c76ee1b
 					}
 					if (!suppressEvents) {
 						this._onDidChangeDecorations.checkAffectedAndFire(options);
@@ -2104,6 +2070,10 @@
 
 	public override toString(): string {
 		return `TextModel(${this.uri.toString()})`;
+	}
+
+	editWithReason<T>(editReason: TextModelEditReason, cb: () => T): T {
+		return TextModelEditReason.editWithReason(editReason, cb);
 	}
 }
 
@@ -2468,14 +2438,7 @@
 	readonly glyphMarginHoverMessage: IMarkdownString | IMarkdownString[] | null;
 	readonly isWholeLine: boolean;
 	readonly lineHeight: number | null;
-<<<<<<< HEAD
-	readonly fontSize: number | null;
-	readonly fontFamily: string | null;
-	readonly fontWeight: string | null;
-	readonly fontStyle: string | null;
-=======
 	readonly fontSize: string | null;
->>>>>>> 2c76ee1b
 	readonly showIfCollapsed: boolean;
 	readonly collapseOnReplaceEdit: boolean;
 	readonly overviewRuler: ModelDecorationOverviewRulerOptions | null;
@@ -2513,13 +2476,7 @@
 		this.isWholeLine = options.isWholeLine || false;
 		this.lineHeight = options.lineHeight ? Math.min(options.lineHeight, LINE_HEIGHT_CEILING) : null;
 		this.fontSize = options.fontSize || null;
-<<<<<<< HEAD
-		this.fontFamily = options.fontFamily || null;
-		this.fontWeight = options.fontWeight || null;
-		this.fontStyle = options.fontStyle || null;
-=======
 		this.affectsFont = !!options.fontSize || !!options.fontFamily || !!options.fontWeight || !!options.fontStyle;
->>>>>>> 2c76ee1b
 		this.showIfCollapsed = options.showIfCollapsed || false;
 		this.collapseOnReplaceEdit = options.collapseOnReplaceEdit || false;
 		this.overviewRuler = options.overviewRuler ? new ModelDecorationOverviewRulerOptions(options.overviewRuler) : null;
@@ -2584,10 +2541,6 @@
 
 	constructor(
 		public readonly ownerId: number,
-<<<<<<< HEAD
-		public readonly versionId: number,
-=======
->>>>>>> 2c76ee1b
 		public readonly decorationId: string,
 		public readonly lineNumber: number
 	) { }
@@ -2656,19 +2609,11 @@
 		this._affectedLineHeights.add(new LineHeightChangingDecoration(ownerId, decorationId, lineNumber, lineHeight));
 	}
 
-<<<<<<< HEAD
-	public recordLineAffectedByFontChange(ownerId: number, versionId: number, decorationId: string, lineNumber: number): void {
-		if (!this._affectedFontLines) {
-			this._affectedFontLines = new SetWithKey<LineFontChangingDecoration>([], LineFontChangingDecoration.toKey);
-		}
-		this._affectedFontLines.add(new LineFontChangingDecoration(ownerId, versionId, decorationId, lineNumber));
-=======
 	public recordLineAffectedByFontChange(ownerId: number, decorationId: string, lineNumber: number): void {
 		if (!this._affectedFontLines) {
 			this._affectedFontLines = new SetWithKey<LineFontChangingDecoration>([], LineFontChangingDecoration.toKey);
 		}
 		this._affectedFontLines.add(new LineFontChangingDecoration(ownerId, decorationId, lineNumber));
->>>>>>> 2c76ee1b
 	}
 
 	public checkAffectedAndFire(options: ModelDecorationOptions): void {
